result
*.ckpt
*.pt
.vscode
*.onnx
__pycache__
<<<<<<< HEAD
ocrs
=======
ocrs
>>>>>>> 5c4b5afd
<|MERGE_RESOLUTION|>--- conflicted
+++ resolved
@@ -1,11 +1,7 @@
-result
-*.ckpt
-*.pt
-.vscode
-*.onnx
-__pycache__
-<<<<<<< HEAD
-ocrs
-=======
-ocrs
->>>>>>> 5c4b5afd
+result
+*.ckpt
+*.pt
+.vscode
+*.onnx
+__pycache__
+ocrs