--- conflicted
+++ resolved
@@ -1,212 +1,3 @@
-<<<<<<< HEAD
-
-import asyncio
-import torch
-import einops
-import argparse
-import cv2
-import numpy as np
-import requests
-from oscrypto import util as crypto_utils
-
-parser = argparse.ArgumentParser(description='Generate text bboxes given a image file')
-parser.add_argument('--mode', default='demo', type=str, help='Run demo in either single image demo mode (demo) or web service mode (web)')
-parser.add_argument('--image', default='', type=str, help='Image file if using demo mode')
-parser.add_argument('--ocr-model', default='48px_ctc', type=str, help='Which model to use for OCR (32px or 48px or 48px_ctc), default is 32px')
-parser.add_argument('--size', default=1536, type=int, help='image square size')
-parser.add_argument('--use-inpainting', action='store_true', help='turn on/off inpainting')
-parser.add_argument('--use-cuda', action='store_true', help='turn on/off cuda')
-parser.add_argument('--inpainting-size', default=2048, type=int, help='size of image used for inpainting (too large will result in OOM)')
-parser.add_argument('--unclip-ratio', default=2.1, type=float, help='How much to extend text skeleton to form bounding box')
-parser.add_argument('--box-threshold', default=0.7, type=float, help='threshold for bbox generation')
-parser.add_argument('--text-threshold', default=0.5, type=float, help='threshold for text detection')
-parser.add_argument('--text-mag-ratio', default=1, type=int, help='text rendering magnification ratio, larger means higher quality')
-parser.add_argument('--translator', default='null', type=str, help='language translator')
-parser.add_argument('--target-lang', default='CHS', type=str, help='destination language')
-parser.add_argument('--verbose', action='store_true', help='print debug info and save intermediate images')
-args = parser.parse_args()
-print(args)
-
-def overlay_image(a, b, wa = 0.7) :
-	return cv2.addWeighted(a, wa, b, 1 - wa, 0)
-
-def overlay_mask(img, mask) :
-	img2 = img.copy().astype(np.float32)
-	mask_fp32 = (mask > 10).astype(np.uint8) * 2
-	mask_fp32[mask_fp32 == 0] = 1
-	mask_fp32 = mask_fp32.astype(np.float32) * 0.5
-	img2 = img2 * mask_fp32[:, :, None]
-	return img2.astype(np.uint8)
-
-from text_rendering import text_render
-
-def update_state(task_id, nonce, state) :
-	requests.post('http://127.0.0.1:5003/task-update-internal', json = {'task_id': task_id, 'nonce': nonce, 'state': state})
-
-def get_task(nonce) :
-	try :
-		rjson = requests.get(f'http://127.0.0.1:5003/task-internal?nonce={nonce}').json()
-		if 'task_id' in rjson :
-			return rjson['task_id']
-		else :
-			return None
-	except :
-		return None
-
-from detection import dispatch as dispatch_detection, load_model as load_detection_model
-from ocr import dispatch as dispatch_ocr, load_model as load_ocr_model
-from inpainting import dispatch as dispatch_inpainting, load_model as load_inpainting_model
-from text_mask import dispatch as dispatch_mask_refinement
-from textline_merge import dispatch as dispatch_textline_merge
-from text_rendering import dispatch as dispatch_rendering
-
-async def infer(
-	img,
-	mode,
-	nonce,
-	task_id = ''
-	) :
-	img_detect_size = args.size
-	if task_id and len(task_id) != 32 :
-		size_ind = task_id[-1]
-		if size_ind == 'S' :
-			img_detect_size = 1024
-		elif size_ind == 'M' :
-			img_detect_size = 1536
-		elif size_ind == 'L' :
-			img_detect_size = 2048
-		elif size_ind == 'X' :
-			img_detect_size = 2560
-		print(f' -- Detection size {size_ind}, resolution {img_detect_size}')
-	img = cv2.cvtColor(img, cv2.COLOR_BGR2RGB)
-
-	if mode == 'web' and task_id :
-		update_state(task_id, nonce, 'detection')
-	textlines, mask = await dispatch_detection(img, img_detect_size, args.use_cuda, args, verbose = args.verbose)
-
-	if args.verbose :
-		img_bbox_raw = np.copy(img)
-		for txtln in textlines :
-			cv2.polylines(img_bbox_raw, [txtln.pts], True, color = (255, 0, 0), thickness = 2)
-		cv2.imwrite(f'result/{task_id}/bbox_unfiltered.png', cv2.cvtColor(img_bbox_raw, cv2.COLOR_RGB2BGR))
-		cv2.imwrite(f'result/{task_id}/mask_raw.png', mask)
-
-	if mode == 'web' and task_id :
-		update_state(task_id, nonce, 'ocr')
-	textlines = await dispatch_ocr(img, textlines, args.use_cuda, args, model_name = args.ocr_model, verbose = args.verbose)
-
-	text_regions, textlines = await dispatch_textline_merge(textlines, img.shape[1], img.shape[0], verbose = args.verbose)
-	if args.verbose :
-		img_bbox = np.copy(img)
-		for region in text_regions :
-			for idx in region.textline_indices :
-				txtln = textlines[idx]
-				cv2.polylines(img_bbox, [txtln.pts], True, color = (255, 0, 0), thickness = 2)
-			img_bbox = cv2.polylines(img_bbox, [region.pts], True, color = (0, 0, 255), thickness = 2)
-		cv2.imwrite(f'result/{task_id}/bbox.png', cv2.cvtColor(img_bbox, cv2.COLOR_RGB2BGR))
-
-	if mode == 'web' and task_id :
-		print(' -- Translating')
-		update_state(task_id, nonce, 'translating')
-		# in web mode, we can start translation task async
-		requests.post('http://127.0.0.1:5003/request-translation-internal', json = {'task_id': task_id, 'nonce': nonce, 'texts': [r.text for r in text_regions]})
-
-	print(' -- Generating text mask')
-	if mode == 'web' and task_id :
-		update_state(task_id, nonce, 'mask_generation')
-	# create mask
-	final_mask = await dispatch_mask_refinement(img, mask, textlines)
-
-	print(' -- Running inpainting')
-	if mode == 'web' and task_id :
-		update_state(task_id, nonce, 'inpainting')
-	# run inpainting
-	img_inpainted = await dispatch_inpainting(args.use_inpainting, False, args.use_cuda, img, final_mask, args.inpainting_size, verbose = args.verbose)
-	if args.verbose :
-		img_inpainted, inpaint_input = img_inpainted
-		cv2.imwrite(f'result/{task_id}/inpaint_input.png', cv2.cvtColor(inpaint_input, cv2.COLOR_RGB2BGR))
-		cv2.imwrite(f'result/{task_id}/inpainted.png', cv2.cvtColor(img_inpainted, cv2.COLOR_RGB2BGR))
-		cv2.imwrite(f'result/{task_id}/mask_final.png', final_mask)
-
-	# translate text region texts
-	if mode != 'web' :
-		print(' -- Translating')
-		from translators import dispatch as run_translation
-		translated_sentences = await run_translation(args.translator, 'auto', args.target_lang, [r.text for r in text_regions])
-	else :
-		# wait for at most 1 hour
-		translated_sentences = None
-		for _ in range(36000) :
-			ret = requests.post('http://127.0.0.1:5003/get-translation-result-internal', json = {'task_id': task_id, 'nonce': nonce}).json()
-			if 'result' in ret :
-				translated_sentences = ret['result']
-				break
-			await asyncio.sleep(0.1)
-	if not translated_sentences and text_regions :
-		update_state(task_id, nonce, 'error')
-		return
-
-	print(' -- Rendering translated text')
-	if mode == 'web' and task_id :
-		update_state(task_id, nonce, 'render')
-	# render translated texts
-	output = await dispatch_rendering(np.copy(img_inpainted), args.text_mag_ratio, translated_sentences, textlines, text_regions)
-	
-	print(' -- Saving results')
-	cv2.imwrite(f'result/{task_id}/final.png', cv2.cvtColor(output, cv2.COLOR_RGB2BGR))
-
-	if mode == 'web' and task_id :
-		update_state(task_id, nonce, 'finished')
-
-from PIL import Image
-import time
-import asyncio
-
-async def main(mode = 'demo') :
-	print(' -- Loading models')
-	import os
-	os.makedirs('result', exist_ok = True)
-	text_render.prepare_renderer()
-	with open('alphabet-all-v5.txt', 'r', encoding = 'utf-8') as fp :
-		dictionary = [s[:-1] for s in fp.readlines()]
-	load_ocr_model(dictionary, args.use_cuda, model_name = args.ocr_model)
-	load_detection_model(args.use_cuda)
-	load_inpainting_model(args.use_cuda)
-
-	if mode == 'demo' :
-		print(' -- Running in single image demo mode')
-		if not args.image :
-			print('please provide an image')
-			parser.print_usage()
-			return
-		img = cv2.imread(args.image)
-		await infer(img, mode, '')
-	elif mode == 'web' :
-		print(' -- Running in web service mode')
-		print(' -- Waiting for translation tasks')
-		nonce = crypto_utils.rand_bytes(16).hex()
-		import subprocess
-		import sys
-		subprocess.Popen([sys.executable, 'web_main.py', nonce, '5003'])
-		while True :
-			task_id = get_task(nonce)
-			if task_id :
-				print(f' -- Processing task {task_id}')
-				img = cv2.imread(f'result/{task_id}/input.png')
-				try :
-					infer_task = asyncio.create_task(infer(img, mode, nonce, task_id))
-					asyncio.gather(infer_task)
-				except :
-					import traceback
-					traceback.print_exc()
-					update_state(task_id, nonce, 'error')
-			else :
-				await asyncio.sleep(0.1)
-	
-
-if __name__ == '__main__':
-	asyncio.run(main(args.mode))
-=======
 
 import asyncio
 import argparse
@@ -507,5 +298,4 @@
 if __name__ == '__main__':
 	print(args)
 	loop = asyncio.get_event_loop()
-	loop.run_until_complete(main(args.mode))
->>>>>>> e789502b
+	loop.run_until_complete(main(args.mode))